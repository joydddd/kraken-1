from datetime import timedelta

import torch
import torch.distributed as dist
import torch.distributed._symmetric_memory as symm_mem
<<<<<<< HEAD

from kraken.all_reduce_fusion import triton_one_shot_all_reduce_bias
from kraken.all_reduce_fusion.triton_two_shot_all_reduce_bias import (
    two_shot_all_reduce_bias,
)
=======
>>>>>>> e92dbde8
from torch.testing._internal.common_distributed import (
    MultiProcessTestCase,
    skip_if_lt_x_gpu,
)
from torch.testing._internal.common_utils import (
    instantiate_parametrized_tests,
    run_tests,
)

from kraken.all_reduce_fusion import triton_one_shot_all_reduce_bias


@instantiate_parametrized_tests
class TritonAllReduceBiasTest(MultiProcessTestCase):
    def setUp(self) -> None:
        super().setUp()
        self._spawn_processes()

    @property
    def world_size(self) -> int:
        return torch.cuda.device_count()

    @property
    def device(self) -> torch.device:
        return torch.device(f"cuda:{self.rank}")

    def _init_process(self):
        torch.cuda.set_device(self.device)
        store = dist.FileStore(self.file_name, self.world_size)
        dist.init_process_group(
            backend="nccl",
            world_size=self.world_size,
            rank=self.rank,
            store=store,
        )
        torch.distributed.distributed_c10d._set_pg_timeout(
            timedelta(seconds=10), dist.group.WORLD
        )
        torch.manual_seed(42 + self.rank)

    def _nccl_all_reduce_bias(self, x: torch.Tensor, bias: torch.Tensor) -> None:
        dist.all_reduce(x)
        return x + bias

    @skip_if_lt_x_gpu(4)
    def test_one_shot_bias(self):
        self._init_process()

        symm_mem_buffer = symm_mem.empty(
            (1024, 1024),
            dtype=torch.bfloat16,
            device=self.device,
        )
        symm_mem.rendezvous(symm_mem_buffer, dist.group.WORLD)

        for b in [1, 2, 4, 8, 16, 32, 64]:
            torch.manual_seed(42 + self.rank + b)
            input_tensor = torch.randn(
                b, 5120, device=self.device, dtype=torch.bfloat16
            )
            # ensure the bias to be the same acorss rank
            torch.manual_seed(42 + b)
            bias = torch.randn(b, 5120, device=self.device, dtype=torch.bfloat16)
            y = torch.empty_like(input_tensor)
            triton_one_shot_all_reduce_bias(symm_mem_buffer, input_tensor, bias, y)
            baseline = self._nccl_all_reduce_bias(input_tensor.clone(), bias.clone())

            torch.testing.assert_close(y, baseline, rtol=5e-2, atol=5e-2)
            dist.barrier()

        dist.destroy_process_group()

    @skip_if_lt_x_gpu(4)
    def test_two_shot_bias(self):
        self._init_process()

        symm_mem_buffer = symm_mem.empty(
            (1024, 1024),
            dtype=torch.bfloat16,
            device=self.device,
        )
        symm_mem.rendezvous(symm_mem_buffer, dist.group.WORLD)

        for b in [1, 2, 4, 8, 16, 32, 64]:
            input = torch.randn(b, 5120, device=self.device, dtype=torch.bfloat16)
            bias = torch.randn(b, 5120, device=self.device, dtype=torch.bfloat16)
            y = torch.empty_like(input)
            two_shot_all_reduce_bias(symm_mem_buffer, input, bias, y)
            baseline = self._nccl_all_reduce_bias(input.clone(), bias.clone())

            torch.testing.assert_close(y, baseline, rtol=5e-2, atol=5e-2)
            dist.barrier()

        dist.destroy_process_group()


if __name__ == "__main__":
    run_tests()<|MERGE_RESOLUTION|>--- conflicted
+++ resolved
@@ -3,14 +3,6 @@
 import torch
 import torch.distributed as dist
 import torch.distributed._symmetric_memory as symm_mem
-<<<<<<< HEAD
-
-from kraken.all_reduce_fusion import triton_one_shot_all_reduce_bias
-from kraken.all_reduce_fusion.triton_two_shot_all_reduce_bias import (
-    two_shot_all_reduce_bias,
-)
-=======
->>>>>>> e92dbde8
 from torch.testing._internal.common_distributed import (
     MultiProcessTestCase,
     skip_if_lt_x_gpu,
@@ -21,6 +13,9 @@
 )
 
 from kraken.all_reduce_fusion import triton_one_shot_all_reduce_bias
+from kraken.all_reduce_fusion.triton_two_shot_all_reduce_bias import (
+    two_shot_all_reduce_bias,
+)
 
 
 @instantiate_parametrized_tests
@@ -95,11 +90,16 @@
         symm_mem.rendezvous(symm_mem_buffer, dist.group.WORLD)
 
         for b in [1, 2, 4, 8, 16, 32, 64]:
-            input = torch.randn(b, 5120, device=self.device, dtype=torch.bfloat16)
+            torch.manual_seed(42 + self.rank + b)
+            input_tensor = torch.randn(
+                b, 5120, device=self.device, dtype=torch.bfloat16
+            )
+            # ensure the bias to be the same acorss rank
+            torch.manual_seed(42 + b)
             bias = torch.randn(b, 5120, device=self.device, dtype=torch.bfloat16)
-            y = torch.empty_like(input)
-            two_shot_all_reduce_bias(symm_mem_buffer, input, bias, y)
-            baseline = self._nccl_all_reduce_bias(input.clone(), bias.clone())
+            y = torch.empty_like(input_tensor)
+            two_shot_all_reduce_bias(symm_mem_buffer, input_tensor, bias, y)
+            baseline = self._nccl_all_reduce_bias(input_tensor.clone(), bias.clone())
 
             torch.testing.assert_close(y, baseline, rtol=5e-2, atol=5e-2)
             dist.barrier()
